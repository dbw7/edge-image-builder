apiVersion: 1.0
image:
  imageType: ISO
  arch: x86_64
  baseImage: slemicro5.5.iso
  outputImageName: eibimage.iso
operatingSystem:
  kernelArgs:
    - alpha=foo
    - beta=bar
    - baz
  systemd:
    enable:
      - enable0
      - enable1
    disable:
      - disable0
  users:
    - username: alpha
      encryptedPassword: $6$bZfTI3Wj05fdxQcB$W1HJQTKw/MaGTCwK75ic9putEquJvYO7vMnDBVAfuAMFW58/79abky4mx9.8znK0UZwSKng9dVosnYQR1toH71
      sshKey: ssh-rsa AAAAB3NzaC1yc2EAAAADAQABAAABgQDnb80jkq8jYqC7EeXdtmdMLoQ/qeCzFPRrNyA5H5iB3k21Oc8ccBR2nIbteam39E0p4mwR2MVNACOR0cixgWskIb5bR8KqiqLMdj4PKMLX5r1jbtcB3/6beBKPqOpk0N2NwTy5BUH8NMwRpdzcq0QeY60f1z+PLJ4vTb0mcdyRkO4m0mqGa/LrBn9H5V3AAW6TdLO9LKjvUqHX+6vWKiWu2wJffTQQAxY9rsT+JoBVk8zes06zh+CVd7bGozJXp1t6SHQjJ7V9pLNfdMO4TJFpi3mVh3RLsg24RGoMVRNCjfYaBQkUJununzpPB9O9esOhfffM2puumAkspPALMiODcYK5bzF26YvDM124e5VQJo50GqbTNJEXB7PsZF4TezivS5xCuGoO6sSrk+heWKzgnLK7/qHI55XuExBbzfTawwWpGrSOw4YYCkrCa0bPYsY8Ef5iIQMwFseWz0i57eZp2pJfn65p4osM+r08R+X8BwEvK+BsyW/wtCI06xwFtdM= root@localhost.localdomain
    - username: beta
      encryptedPassword: $6$GHjiVHm2AT.Qxznz$1CwDuEBM1546E/sVE1Gn1y4JoGzW58wrckyx3jj2QnphFmceS6b/qFtkjw1cp7LSJNW1OcLe/EeIxDDHqZU6o1
    - username: gamma
      sshKey: ssh-rsa BBBBB3NzaC1yc2EAAAADAQABAAABgQDnb80jkq8jYqC7EeXdtmdMLoQ/qeCzFPRrNyA5H5iB3k21Oc8ccBR2nIbteam39E0p4mwR2MVNACOR0cixgWskIb5bR8KqiqLMdj4PKMLX5r1jbtcB3/6beBKPqOpk0N2NwTy5BUH8NMwRpdzcq0QeY60f1z+PLJ4vTb0mcdyRkO4m0mqGa/LrBn9H5V3AAW6TdLO9LKjvUqHX+6vWKiWu2wJffTQQAxY9rsT+JoBVk8zes06zh+CVd7bGozJXp1t6SHQjJ7V9pLNfdMO4TJFpi3mVh3RLsg24RGoMVRNCjfYaBQkUJununzpPB9O9esOhfffM2puumAkspPALMiODcYK5bzF26YvDM124e5VQJo50GqbTNJEXB7PsZF4TezivS5xCuGoO6sSrk+heWKzgnLK7/qHI55XuExBbzfTawwWpGrSOw4YYCkrCa0bPYsY8Ef5iIQMwFseWz0i57eZp2pJfn65p4osM+r08R+X8BwEvK+BsyW/wtCI06xwFtdM= root@localhost.localdomain
  suma:
    host: suma.edge.suse.com
    activationKey: slemicro55
    getSSL: false
<<<<<<< HEAD
embeddedArtifactRegistry:
  images:
    - name: hello-world:latest
    - name: rgcrprod.azurecr.us/longhornio/longhorn-ui:v1.5.1
      supplyChainKey: carbide-key.pub
  charts:
    - name: rancher
      repoURL: https://releases.rancher.com/server-charts/stable
      version: 2.8.0
=======
kubernetes:
  version: v1.29.0+rke2r1
  nodeType: server
  cni: cilium
  multus: true
  vSphere: false
>>>>>>> 8c19ec8b
<|MERGE_RESOLUTION|>--- conflicted
+++ resolved
@@ -27,7 +27,6 @@
     host: suma.edge.suse.com
     activationKey: slemicro55
     getSSL: false
-<<<<<<< HEAD
 embeddedArtifactRegistry:
   images:
     - name: hello-world:latest
@@ -37,11 +36,9 @@
     - name: rancher
       repoURL: https://releases.rancher.com/server-charts/stable
       version: 2.8.0
-=======
 kubernetes:
   version: v1.29.0+rke2r1
   nodeType: server
   cni: cilium
   multus: true
   vSphere: false
->>>>>>> 8c19ec8b
