apiVersion: 1.0
image:
  imageType: ISO
  arch: x86_64
  baseImage: slemicro5.5.iso
  outputImageName: eibimage.iso
operatingSystem:
  installDevice: /dev/sda
  unattended: true
  time:
    timezone: Europe/London
    chronyPools:
      - 2.suse.pool.ntp.org
    chronyServers:
      - 10.0.0.1
      - 10.0.0.2
  proxy:
    httpProxy: http://10.0.0.1:3128
    httpsProxy: http://10.0.0.1:3128
    noProxy: localhost, 127.0.0.1, edge.suse.com
  kernelArgs:
    - alpha=foo
    - beta=bar
    - baz
  systemd:
    enable:
      - enable0
      - enable1
    disable:
      - disable0
  keymap: us
  users:
    - username: alpha
      encryptedPassword: $6$bZfTI3Wj05fdxQcB$W1HJQTKw/MaGTCwK75ic9putEquJvYO7vMnDBVAfuAMFW58/79abky4mx9.8znK0UZwSKng9dVosnYQR1toH71
      sshKey: ssh-rsa AAAAB3NzaC1yc2EAAAADAQABAAABgQDnb80jkq8jYqC7EeXdtmdMLoQ/qeCzFPRrNyA5H5iB3k21Oc8ccBR2nIbteam39E0p4mwR2MVNACOR0cixgWskIb5bR8KqiqLMdj4PKMLX5r1jbtcB3/6beBKPqOpk0N2NwTy5BUH8NMwRpdzcq0QeY60f1z+PLJ4vTb0mcdyRkO4m0mqGa/LrBn9H5V3AAW6TdLO9LKjvUqHX+6vWKiWu2wJffTQQAxY9rsT+JoBVk8zes06zh+CVd7bGozJXp1t6SHQjJ7V9pLNfdMO4TJFpi3mVh3RLsg24RGoMVRNCjfYaBQkUJununzpPB9O9esOhfffM2puumAkspPALMiODcYK5bzF26YvDM124e5VQJo50GqbTNJEXB7PsZF4TezivS5xCuGoO6sSrk+heWKzgnLK7/qHI55XuExBbzfTawwWpGrSOw4YYCkrCa0bPYsY8Ef5iIQMwFseWz0i57eZp2pJfn65p4osM+r08R+X8BwEvK+BsyW/wtCI06xwFtdM= root@localhost.localdomain
    - username: beta
      encryptedPassword: $6$GHjiVHm2AT.Qxznz$1CwDuEBM1546E/sVE1Gn1y4JoGzW58wrckyx3jj2QnphFmceS6b/qFtkjw1cp7LSJNW1OcLe/EeIxDDHqZU6o1
    - username: gamma
      sshKey: ssh-rsa BBBBB3NzaC1yc2EAAAADAQABAAABgQDnb80jkq8jYqC7EeXdtmdMLoQ/qeCzFPRrNyA5H5iB3k21Oc8ccBR2nIbteam39E0p4mwR2MVNACOR0cixgWskIb5bR8KqiqLMdj4PKMLX5r1jbtcB3/6beBKPqOpk0N2NwTy5BUH8NMwRpdzcq0QeY60f1z+PLJ4vTb0mcdyRkO4m0mqGa/LrBn9H5V3AAW6TdLO9LKjvUqHX+6vWKiWu2wJffTQQAxY9rsT+JoBVk8zes06zh+CVd7bGozJXp1t6SHQjJ7V9pLNfdMO4TJFpi3mVh3RLsg24RGoMVRNCjfYaBQkUJununzpPB9O9esOhfffM2puumAkspPALMiODcYK5bzF26YvDM124e5VQJo50GqbTNJEXB7PsZF4TezivS5xCuGoO6sSrk+heWKzgnLK7/qHI55XuExBbzfTawwWpGrSOw4YYCkrCa0bPYsY8Ef5iIQMwFseWz0i57eZp2pJfn65p4osM+r08R+X8BwEvK+BsyW/wtCI06xwFtdM= root@localhost.localdomain
  suma:
    host: suma.edge.suse.com
    activationKey: slemicro55
    getSSL: false
  packages:
    packageList:
      - wget2
      - dpdk22
      - dpdk22-tools
      - libdpdk-23
      - libatomic1
      - libbpf0
    additionalRepos:
      - https://download.nvidia.com/suse/sle15sp5/
      - https://developer.download.nvidia.com/compute/cuda/repos/sles15/x86_64/
    registrationCode: INTERNAL-USE-ONLY-foo-bar
embeddedArtifactRegistry:
  images:
    - name: hello-world:latest
    - name: rgcrprod.azurecr.us/longhornio/longhorn-ui:v1.5.1
      supplyChainKey: carbide-key.pub
  charts:
    - name: rancher
      repoURL: https://releases.rancher.com/server-charts/stable
      version: 2.8.0
kubernetes:
  version: v1.29.0+rke2r1
<<<<<<< HEAD
  nodeType: server
  cni: cilium
  multus: true
  vSphere: false
  manifests:
    urls:
      - https://k8s.io/examples/application/nginx-app.yaml
=======
  nodeType: server
>>>>>>> d6029eef
<|MERGE_RESOLUTION|>--- conflicted
+++ resolved
@@ -64,14 +64,7 @@
       version: 2.8.0
 kubernetes:
   version: v1.29.0+rke2r1
-<<<<<<< HEAD
   nodeType: server
-  cni: cilium
-  multus: true
-  vSphere: false
   manifests:
     urls:
-      - https://k8s.io/examples/application/nginx-app.yaml
-=======
-  nodeType: server
->>>>>>> d6029eef
+      - https://k8s.io/examples/application/nginx-app.yaml