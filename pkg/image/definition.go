package image

import (
	"fmt"
	"strings"

	"gopkg.in/yaml.v3"
)

const (
	TypeISO = "iso"
	TypeRAW = "raw"

	ArchTypeX86 Arch = "x86_64"
	ArchTypeARM Arch = "aarch64"

	KubernetesDistroRKE2 = "rke2"
	KubernetesDistroK3S  = "k3s"

	KubernetesNodeTypeServer = "server"
	KubernetesNodeTypeAgent  = "agent"

	CNITypeNone   = "none"
	CNITypeCilium = "cilium"
	CNITypeCanal  = "canal"
	CNITypeCalico = "calico"
)

type Definition struct {
<<<<<<< HEAD
	APIVersion               string                   `yaml:"apiVersion"`
	Image                    Image                    `yaml:"image"`
	OperatingSystem          OperatingSystem          `yaml:"operatingSystem"`
	EmbeddedArtifactRegistry EmbeddedArtifactRegistry `yaml:"embeddedArtifactRegistry"`
=======
	APIVersion      string          `yaml:"apiVersion"`
	Image           Image           `yaml:"image"`
	OperatingSystem OperatingSystem `yaml:"operatingSystem"`
	Kubernetes      Kubernetes      `yaml:"kubernetes"`
}

type Arch string

func (a Arch) Short() string {
	switch a {
	case ArchTypeX86:
		return "amd64"
	case ArchTypeARM:
		return "arm64"
	default:
		message := fmt.Sprintf("unknown arch: %s", a)
		panic(message)
	}
>>>>>>> 8c19ec8b
}

type Image struct {
	ImageType       string `yaml:"imageType"`
	Arch            Arch   `yaml:"arch"`
	BaseImage       string `yaml:"baseImage"`
	OutputImageName string `yaml:"outputImageName"`
}

type OperatingSystem struct {
	KernelArgs []string              `yaml:"kernelArgs"`
	Users      []OperatingSystemUser `yaml:"users"`
	Systemd    Systemd               `yaml:"systemd"`
	Suma       Suma                  `yaml:"suma"`
}

type OperatingSystemUser struct {
	Username          string `yaml:"username"`
	EncryptedPassword string `yaml:"encryptedPassword"`
	SSHKey            string `yaml:"sshKey"`
}

type Systemd struct {
	Enable  []string `yaml:"enable"`
	Disable []string `yaml:"disable"`
}

type Suma struct {
	Host          string `yaml:"host"`
	ActivationKey string `yaml:"activationKey"`
	GetSSL        bool   `yaml:"getSSL"`
}

<<<<<<< HEAD
type EmbeddedArtifactRegistry struct {
	ContainerImages []ContainerImage `yaml:"images"`
	HelmCharts      []HelmChart      `yaml:"charts"`
}

type ContainerImage struct {
	Name           string `yaml:"name"`
	SupplyChainKey string `yaml:"supplyChainKey"`
}

type HelmChart struct {
	Name    string `yaml:"name"`
	RepoURL string `yaml:"repoURL"`
	Version string `yaml:"version"`
=======
type Kubernetes struct {
	Version        string `yaml:"version"`
	NodeType       string `yaml:"nodeType"`
	CNI            string `yaml:"cni"`
	MultusEnabled  bool   `yaml:"multus"`
	VSphereEnabled bool   `yaml:"vSphere"`
>>>>>>> 8c19ec8b
}

func ParseDefinition(data []byte) (*Definition, error) {
	var definition Definition

	if err := yaml.Unmarshal(data, &definition); err != nil {
		return nil, fmt.Errorf("could not parse the image definition: %w", err)
	}
	definition.Image.ImageType = strings.ToLower(definition.Image.ImageType)

	return &definition, nil
}<|MERGE_RESOLUTION|>--- conflicted
+++ resolved
@@ -27,16 +27,11 @@
 )
 
 type Definition struct {
-<<<<<<< HEAD
 	APIVersion               string                   `yaml:"apiVersion"`
 	Image                    Image                    `yaml:"image"`
 	OperatingSystem          OperatingSystem          `yaml:"operatingSystem"`
 	EmbeddedArtifactRegistry EmbeddedArtifactRegistry `yaml:"embeddedArtifactRegistry"`
-=======
-	APIVersion      string          `yaml:"apiVersion"`
-	Image           Image           `yaml:"image"`
-	OperatingSystem OperatingSystem `yaml:"operatingSystem"`
-	Kubernetes      Kubernetes      `yaml:"kubernetes"`
+	Kubernetes               Kubernetes               `yaml:"kubernetes"`
 }
 
 type Arch string
@@ -51,7 +46,6 @@
 		message := fmt.Sprintf("unknown arch: %s", a)
 		panic(message)
 	}
->>>>>>> 8c19ec8b
 }
 
 type Image struct {
@@ -85,7 +79,7 @@
 	GetSSL        bool   `yaml:"getSSL"`
 }
 
-<<<<<<< HEAD
+
 type EmbeddedArtifactRegistry struct {
 	ContainerImages []ContainerImage `yaml:"images"`
 	HelmCharts      []HelmChart      `yaml:"charts"`
@@ -100,14 +94,15 @@
 	Name    string `yaml:"name"`
 	RepoURL string `yaml:"repoURL"`
 	Version string `yaml:"version"`
-=======
+}
+
 type Kubernetes struct {
 	Version        string `yaml:"version"`
 	NodeType       string `yaml:"nodeType"`
 	CNI            string `yaml:"cni"`
 	MultusEnabled  bool   `yaml:"multus"`
 	VSphereEnabled bool   `yaml:"vSphere"`
->>>>>>> 8c19ec8b
+
 }
 
 func ParseDefinition(data []byte) (*Definition, error) {
