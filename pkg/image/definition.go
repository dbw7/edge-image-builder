package image

import (
	"fmt"
	"strings"

	"gopkg.in/yaml.v3"
)

const (
	TypeISO = "iso"
	TypeRAW = "raw"

	ArchTypeX86 Arch = "x86_64"
	ArchTypeARM Arch = "aarch64"

	KubernetesDistroRKE2 = "rke2"
	KubernetesDistroK3S  = "k3s"

	KubernetesNodeTypeServer = "server"
	KubernetesNodeTypeAgent  = "agent"

	CNITypeNone   = "none"
	CNITypeCilium = "cilium"
	CNITypeCanal  = "canal"
	CNITypeCalico = "calico"
)

type Definition struct {
	APIVersion               string                   `yaml:"apiVersion"`
	Image                    Image                    `yaml:"image"`
	OperatingSystem          OperatingSystem          `yaml:"operatingSystem"`
	EmbeddedArtifactRegistry EmbeddedArtifactRegistry `yaml:"embeddedArtifactRegistry"`
	Kubernetes               Kubernetes               `yaml:"kubernetes"`
}

type Arch string

func (a Arch) Short() string {
	switch a {
	case ArchTypeX86:
		return "amd64"
	case ArchTypeARM:
		return "arm64"
	default:
		message := fmt.Sprintf("unknown arch: %s", a)
		panic(message)
	}
}

type Image struct {
	ImageType       string `yaml:"imageType"`
	Arch            Arch   `yaml:"arch"`
	BaseImage       string `yaml:"baseImage"`
	OutputImageName string `yaml:"outputImageName"`
}

type OperatingSystem struct {
	KernelArgs    []string              `yaml:"kernelArgs"`
	Users         []OperatingSystemUser `yaml:"users"`
	Systemd       Systemd               `yaml:"systemd"`
	Suma          Suma                  `yaml:"suma"`
	Packages      Packages              `yaml:"packages"`
	InstallDevice string                `yaml:"installDevice"`
	Unattended    bool                  `yaml:"unattended"`
	Time          Time                  `yaml:"time"`
	Proxy         Proxy                 `yaml:"proxy"`
	Keymap        string                `yaml:"keymap"`
}

type Packages struct {
	PKGList         []string `yaml:"packageList"`
	AdditionalRepos []string `yaml:"additionalRepos"`
	RegCode         string   `yaml:"registrationCode"`
}

type OperatingSystemUser struct {
	Username          string `yaml:"username"`
	EncryptedPassword string `yaml:"encryptedPassword"`
	SSHKey            string `yaml:"sshKey"`
}

type Systemd struct {
	Enable  []string `yaml:"enable"`
	Disable []string `yaml:"disable"`
}

type Suma struct {
	Host          string `yaml:"host"`
	ActivationKey string `yaml:"activationKey"`
	GetSSL        bool   `yaml:"getSSL"`
}

type Time struct {
	Timezone      string   `yaml:"timezone"`
	ChronyPools   []string `yaml:"chronyPools"`
	ChronyServers []string `yaml:"chronyServers"`
}

type Proxy struct {
	HTTPProxy  string `yaml:"httpProxy"`
	HTTPSProxy string `yaml:"httpsProxy"`
	NoProxy    string `yaml:"noProxy"`
}

type EmbeddedArtifactRegistry struct {
	ContainerImages []ContainerImage `yaml:"images"`
	HelmCharts      []HelmChart      `yaml:"charts"`
}

type ContainerImage struct {
	Name           string `yaml:"name"`
	SupplyChainKey string `yaml:"supplyChainKey"`
}

type HelmChart struct {
	Name    string `yaml:"name"`
	RepoURL string `yaml:"repoURL"`
	Version string `yaml:"version"`
}

type Kubernetes struct {
<<<<<<< HEAD
	Version        string    `yaml:"version"`
	NodeType       string    `yaml:"nodeType"`
	CNI            string    `yaml:"cni"`
	MultusEnabled  bool      `yaml:"multus"`
	VSphereEnabled bool      `yaml:"vSphere"`
	Manifests      Manifests `yaml:"manifests"`
}

type Manifests struct {
	URLs []string `yaml:"urls"`
=======
	Version  string `yaml:"version"`
	NodeType string `yaml:"nodeType"`
>>>>>>> d6029eef
}

func ParseDefinition(data []byte) (*Definition, error) {
	var definition Definition

	if err := yaml.Unmarshal(data, &definition); err != nil {
		return nil, fmt.Errorf("could not parse the image definition: %w", err)
	}
	definition.Image.ImageType = strings.ToLower(definition.Image.ImageType)

	return &definition, nil
}<|MERGE_RESOLUTION|>--- conflicted
+++ resolved
@@ -120,21 +120,12 @@
 }
 
 type Kubernetes struct {
-<<<<<<< HEAD
 	Version        string    `yaml:"version"`
 	NodeType       string    `yaml:"nodeType"`
-	CNI            string    `yaml:"cni"`
-	MultusEnabled  bool      `yaml:"multus"`
-	VSphereEnabled bool      `yaml:"vSphere"`
-	Manifests      Manifests `yaml:"manifests"`
 }
 
 type Manifests struct {
 	URLs []string `yaml:"urls"`
-=======
-	Version  string `yaml:"version"`
-	NodeType string `yaml:"nodeType"`
->>>>>>> d6029eef
 }
 
 func ParseDefinition(data []byte) (*Definition, error) {
