--- conflicted
+++ resolved
@@ -69,27 +69,17 @@
 	return allImages, nil
 }
 
-<<<<<<< HEAD
-func readManifest(manifestPath string) ([]any, error) {
-=======
 func readManifest(manifestPath string) ([]map[string]any, error) {
->>>>>>> eb22e8a0
 	manifestFile, err := os.Open(manifestPath)
 	if err != nil {
 		return nil, fmt.Errorf("error opening manifest: %w", err)
 	}
 
-<<<<<<< HEAD
-	var manifests []any
-	decoder := yaml.NewDecoder(manifestFile)
-	for {
-		var manifest any
-=======
 	var manifests []map[string]any
 	decoder := yaml.NewDecoder(manifestFile)
 	for {
 		var manifest map[string]any
->>>>>>> eb22e8a0
+   
 		err = decoder.Decode(&manifest)
 		if errors.Is(err, io.EOF) {
 			break
