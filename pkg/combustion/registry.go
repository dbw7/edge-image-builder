--- conflicted
+++ resolved
@@ -45,17 +45,9 @@
 		return nil, fmt.Errorf("creating registry dir: %w", err)
 	}
 
-<<<<<<< HEAD
-	localManifestSrcDir := filepath.Join(ctx.ImageConfigDir, "kubernetes", "manifests")
-	localManifestComponentDir := filepath.Join("kubernetes", "manifests")
-	configured := isComponentConfigured(ctx, localManifestComponentDir)
-	if !configured {
-		localManifestSrcDir = ""
-=======
 	var localManifestSrcDir string
 	if componentDir := filepath.Join(k8sDir, "manifests"); isComponentConfigured(ctx, componentDir) {
 		localManifestSrcDir = filepath.Join(ctx.ImageConfigDir, componentDir)
->>>>>>> eb22e8a0
 	}
 
 	embeddedContainerImages := ctx.ImageDefinition.EmbeddedArtifactRegistry.ContainerImages
