#!/bin/bash
set -euo pipefail

mount /var

mkdir -p /var/lib/rancher/rke2/agent/images/
<<<<<<< HEAD
cp {{ .ImagesPath }}/* /var/lib/rancher/rke2/agent/images/
{{ if .ManifestsPath }}
mkdir -p /var/lib/rancher/rke2/server/manifests/
cp {{ .ManifestsPath }}/* /var/lib/rancher/rke2/server/manifests/
{{ end }}
=======
cp {{ .imagesPath }}/* /var/lib/rancher/rke2/agent/images/

{{- if .vipManifest }}
mkdir -p /var/lib/rancher/rke2/server/manifests/
cp {{ .vipManifest }} /var/lib/rancher/rke2/server/manifests/{{ .vipManifest }}
{{- end }}
>>>>>>> 55f8fa17
umount /var

{{- if and .apiVIP .apiHost }}
echo "{{ .apiVIP }} {{ .apiHost }}" >> /etc/hosts
{{- end }}

mkdir -p /etc/rancher/rke2/
cp {{ .configFile }} /etc/rancher/rke2/config.yaml

export INSTALL_RKE2_TAR_PREFIX=/opt/rke2
export INSTALL_RKE2_ARTIFACT_PATH={{ .installPath }}

./rke2_installer.sh

systemctl enable rke2-server.service<|MERGE_RESOLUTION|>--- conflicted
+++ resolved
@@ -4,20 +4,16 @@
 mount /var
 
 mkdir -p /var/lib/rancher/rke2/agent/images/
-<<<<<<< HEAD
-cp {{ .ImagesPath }}/* /var/lib/rancher/rke2/agent/images/
-{{ if .ManifestsPath }}
-mkdir -p /var/lib/rancher/rke2/server/manifests/
-cp {{ .ManifestsPath }}/* /var/lib/rancher/rke2/server/manifests/
-{{ end }}
-=======
 cp {{ .imagesPath }}/* /var/lib/rancher/rke2/agent/images/
 
 {{- if .vipManifest }}
 mkdir -p /var/lib/rancher/rke2/server/manifests/
 cp {{ .vipManifest }} /var/lib/rancher/rke2/server/manifests/{{ .vipManifest }}
 {{- end }}
->>>>>>> 55f8fa17
+{{ if .ManifestsPath }}
+mkdir -p /var/lib/rancher/rke2/server/manifests/
+cp {{ .ManifestsPath }}/* /var/lib/rancher/rke2/server/manifests/
+{{ end }}
 umount /var
 
 {{- if and .apiVIP .apiHost }}
