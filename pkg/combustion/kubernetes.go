package combustion

import (
	_ "embed"
	"fmt"
	"os"
	"path/filepath"
	"strings"

	"github.com/suse-edge/edge-image-builder/pkg/fileio"
	"github.com/suse-edge/edge-image-builder/pkg/image"
	"github.com/suse-edge/edge-image-builder/pkg/kubernetes"
	"github.com/suse-edge/edge-image-builder/pkg/log"
	"github.com/suse-edge/edge-image-builder/pkg/registry"
	"github.com/suse-edge/edge-image-builder/pkg/template"
	"go.uber.org/zap"
	"gopkg.in/yaml.v3"
)

const (
<<<<<<< HEAD
	k8sComponentName    = "kubernetes"
	k8sDir              = "kubernetes"
	k8sConfigDir        = "config"
	k8sServerConfigFile = "server.yaml"
	rke2InstallScript   = "15-rke2-install.sh"
	manifestsDir        = "manifests"

	cniKey          = "cni"
	cniDefaultValue = image.CNITypeCilium
=======
	k8sComponentName        = "kubernetes"
	k8sDir                  = "kubernetes"
	k8sConfigDir            = "config"
	k8sInitServerConfigFile = "init_server.yaml"
	k8sServerConfigFile     = "server.yaml"
	k8sAgentConfigFile      = "agent.yaml"
	rke2InstallScript       = "15-rke2-install.sh"
>>>>>>> 55f8fa17
)

var (
	//go:embed templates/15-rke2-single-node-installer.sh.tpl
	rke2SingleNodeInstaller string

	//go:embed templates/15-rke2-multi-node-installer.sh.tpl
	rke2MultiNodeInstaller string

	//go:embed templates/rke2-vip.yaml.tpl
	rke2VIPManifest string
)

func configureKubernetes(ctx *image.Context) ([]string, error) {
	version := ctx.ImageDefinition.Kubernetes.Version

	if version == "" {
		log.AuditComponentSkipped(k8sComponentName)
		return nil, nil
	}

	// Show a message to the user to indicate that the Kubernetes component
	// is usually taking longer to complete due to downloading files
	log.Audit("Configuring Kubernetes component...")

	configureFunc := kubernetesConfigurator(version)
	if configureFunc == nil {
		log.AuditComponentFailed(k8sComponentName)
		return nil, fmt.Errorf("cannot configure kubernetes version: %s", version)
	}

	if kubernetes.ServersCount(ctx.ImageDefinition.Kubernetes.Nodes) == 2 {
		log.Audit("WARNING: Kubernetes clusters consisting of two server nodes cannot form a highly available architecture")
		zap.S().Warn("Kubernetes cluster of two server nodes has been requested")
	}

	script, err := configureFunc(ctx)
	if err != nil {
		log.AuditComponentFailed(k8sComponentName)
		return nil, fmt.Errorf("configuring kubernetes components: %w", err)
	}

	log.AuditComponentSuccessful(k8sComponentName)
	return []string{script}, nil
}

func kubernetesConfigurator(version string) func(*image.Context) (string, error) {
	switch {
	case strings.Contains(version, image.KubernetesDistroRKE2):
		return configureRKE2
	case strings.Contains(version, image.KubernetesDistroK3S):
		return configureK3S
	default:
		return nil
	}
}

func installKubernetesScript(ctx *image.Context, distribution string) error {
	sourcePath := "/" // root level of the container image
	destPath := ctx.CombustionDir

	return ctx.KubernetesScriptInstaller.InstallScript(distribution, sourcePath, destPath)
}

func configureK3S(_ *image.Context) (string, error) {
	return "", fmt.Errorf("not implemented yet")
}

func configureRKE2(ctx *image.Context) (string, error) {
	zap.S().Info("Configuring RKE2 cluster")

	if err := installKubernetesScript(ctx, image.KubernetesDistroRKE2); err != nil {
		return "", fmt.Errorf("copying RKE2 installer script: %w", err)
	}

	configDir := generateComponentPath(ctx, k8sDir)
	configPath := filepath.Join(configDir, k8sConfigDir)

	cluster, err := kubernetes.NewCluster(&ctx.ImageDefinition.Kubernetes, configPath)
	if err != nil {
		return "", fmt.Errorf("initialising kubernetes cluster config: %w", err)
	}

	if err = storeKubernetesClusterConfig(cluster, ctx.CombustionDir); err != nil {
		return "", fmt.Errorf("storing RKE2 cluster config: %w", err)
	}

	installPath, imagesPath, err := downloadRKE2Artefacts(ctx, cluster)
	if err != nil {
		return "", fmt.Errorf("downloading RKE2 artefacts: %w", err)
	}

<<<<<<< HEAD
	manifestsPath, err := configureManifests(ctx)
	if err != nil {
		return "", fmt.Errorf("configuring kubernetes manifests: %w", err)
	}

	rke2 := struct {
		image.Kubernetes
		ConfigFile    string
		InstallPath   string
		ImagesPath    string
		ManifestsPath string
	}{
		Kubernetes:    ctx.ImageDefinition.Kubernetes,
		ConfigFile:    configFile,
		InstallPath:   installPath,
		ImagesPath:    imagesPath,
		ManifestsPath: manifestsPath,
=======
	templateValues := map[string]any{
		"apiVIP":      ctx.ImageDefinition.Kubernetes.Network.APIVIP,
		"apiHost":     ctx.ImageDefinition.Kubernetes.Network.APIHost,
		"installPath": installPath,
		"imagesPath":  imagesPath,
	}

	singleNode := len(ctx.ImageDefinition.Kubernetes.Nodes) < 2
	if singleNode {
		var vipManifest string

		if ctx.ImageDefinition.Kubernetes.Network.APIVIP == "" {
			zap.S().Info("Virtual IP address for RKE2 cluster is not provided and will not be configured")
		} else if vipManifest, err = storeRKE2VIPManifest(ctx); err != nil {
			return "", fmt.Errorf("storing RKE2 VIP manifest: %w", err)
		}

		templateValues["configFile"] = k8sServerConfigFile
		templateValues["vipManifest"] = vipManifest

		return storeRKE2Installer(ctx, "single-node-rke2", rke2SingleNodeInstaller, templateValues)
>>>>>>> 55f8fa17
	}

	vipManifest, err := storeRKE2VIPManifest(ctx)
	if err != nil {
		return "", fmt.Errorf("storing RKE2 VIP manifest: %w", err)
	}

	templateValues["nodes"] = ctx.ImageDefinition.Kubernetes.Nodes
	templateValues["initialiser"] = cluster.InitialiserName
	templateValues["initialiserConfigFile"] = k8sInitServerConfigFile
	templateValues["vipManifest"] = vipManifest

	return storeRKE2Installer(ctx, "multi-node-rke2", rke2MultiNodeInstaller, templateValues)
}

func storeRKE2Installer(ctx *image.Context, templateName, templateContents string, templateValues any) (string, error) {
	data, err := template.Parse(templateName, templateContents, templateValues)
	if err != nil {
		return "", fmt.Errorf("parsing RKE2 install template: %w", err)
	}

	installScript := filepath.Join(ctx.CombustionDir, rke2InstallScript)
	if err = os.WriteFile(installScript, []byte(data), fileio.ExecutablePerms); err != nil {
		return "", fmt.Errorf("writing RKE2 install script: %w", err)
	}

	return rke2InstallScript, nil
}

func downloadRKE2Artefacts(ctx *image.Context, cluster *kubernetes.Cluster) (installPath, imagesPath string, err error) {
	cni, multusEnabled, err := cluster.ExtractCNI()
	if err != nil {
		return "", "", fmt.Errorf("extracting CNI from cluster config: %w", err)
	}

	return ctx.KubernetesArtefactDownloader.DownloadArtefacts(
		ctx.ImageDefinition.Image.Arch,
		ctx.ImageDefinition.Kubernetes.Version,
		cni,
		multusEnabled,
		ctx.CombustionDir,
	)
}

func storeRKE2VIPManifest(ctx *image.Context) (string, error) {
	const vipManifest = "rke2-vip.yaml"

	manifest := struct {
		APIAddress string
	}{
		APIAddress: ctx.ImageDefinition.Kubernetes.Network.APIVIP,
	}

	data, err := template.Parse("rke2-vip", rke2VIPManifest, &manifest)
	if err != nil {
		return "", fmt.Errorf("parsing RKE2 VIP template: %w", err)
	}

	installScript := filepath.Join(ctx.CombustionDir, vipManifest)
	if err = os.WriteFile(installScript, []byte(data), fileio.NonExecutablePerms); err != nil {
		return "", fmt.Errorf("writing RKE2 VIP manifest: %w", err)
	}

	return vipManifest, nil
}

func storeKubernetesClusterConfig(cluster *kubernetes.Cluster, destPath string) error {
	serverConfig := filepath.Join(destPath, k8sServerConfigFile)
	if err := storeKubernetesConfig(cluster.ServerConfig, serverConfig); err != nil {
		return fmt.Errorf("storing server config file: %w", err)
	}

	if cluster.InitialiserConfig != nil {
		initialiserConfig := filepath.Join(destPath, k8sInitServerConfigFile)

		if err := storeKubernetesConfig(cluster.InitialiserConfig, initialiserConfig); err != nil {
			return fmt.Errorf("storing init server config file: %w", err)
		}
	}

	if cluster.AgentConfig != nil {
		agentConfig := filepath.Join(destPath, k8sAgentConfigFile)

		if err := storeKubernetesConfig(cluster.AgentConfig, agentConfig); err != nil {
			return fmt.Errorf("storing agent config file: %w", err)
		}
	}

	return nil
}

func storeKubernetesConfig(config map[string]any, configPath string) error {
	data, err := yaml.Marshal(config)
	if err != nil {
		return fmt.Errorf("serializing kubernetes config: %w", err)
	}

<<<<<<< HEAD
	return configFile, nil
}

func configureManifests(ctx *image.Context) (string, error) {
	manifestURLs := ctx.ImageDefinition.Kubernetes.Manifests.URLs
	localManifestsConfigured := isComponentConfigured(ctx, filepath.Join(k8sDir, manifestsDir))

	if !localManifestsConfigured && len(manifestURLs) == 0 {
		return "", nil
	}

	manifestDestDir := filepath.Join(ctx.CombustionDir, manifestsDir)
	err := os.Mkdir(manifestDestDir, os.ModePerm)
	if err != nil {
		return "", fmt.Errorf("creating manifests destination dir: %w", err)
	}

	if localManifestsConfigured {
		localManifestsSrcDir := filepath.Join(ctx.ImageConfigDir, k8sDir, manifestsDir)
		err = fileio.CopyFiles(localManifestsSrcDir, manifestDestDir, ".yaml", false)
		if err != nil {
			return "", fmt.Errorf("copying local manifests to combustion dir: %w", err)
		}
		err = fileio.CopyFiles(localManifestsSrcDir, manifestDestDir, ".yml", false)
		if err != nil {
			return "", fmt.Errorf("copying local manifests to combustion dir: %w", err)
		}
	}

	if len(manifestURLs) != 0 {
		_, err = registry.DownloadManifests(manifestURLs, manifestDestDir)
		if err != nil {
			return "", fmt.Errorf("downloading manifests to combustion dir: %w", err)
		}
	}

	return manifestDestDir, nil
=======
	return os.WriteFile(configPath, data, fileio.NonExecutablePerms)
>>>>>>> 55f8fa17
}<|MERGE_RESOLUTION|>--- conflicted
+++ resolved
@@ -18,25 +18,14 @@
 )
 
 const (
-<<<<<<< HEAD
-	k8sComponentName    = "kubernetes"
-	k8sDir              = "kubernetes"
-	k8sConfigDir        = "config"
-	k8sServerConfigFile = "server.yaml"
-	rke2InstallScript   = "15-rke2-install.sh"
-	manifestsDir        = "manifests"
-
-	cniKey          = "cni"
-	cniDefaultValue = image.CNITypeCilium
-=======
 	k8sComponentName        = "kubernetes"
 	k8sDir                  = "kubernetes"
 	k8sConfigDir            = "config"
+  manifestsDir        = "manifests"
 	k8sInitServerConfigFile = "init_server.yaml"
 	k8sServerConfigFile     = "server.yaml"
 	k8sAgentConfigFile      = "agent.yaml"
 	rke2InstallScript       = "15-rke2-install.sh"
->>>>>>> 55f8fa17
 )
 
 var (
@@ -129,30 +118,17 @@
 		return "", fmt.Errorf("downloading RKE2 artefacts: %w", err)
 	}
 
-<<<<<<< HEAD
 	manifestsPath, err := configureManifests(ctx)
 	if err != nil {
 		return "", fmt.Errorf("configuring kubernetes manifests: %w", err)
 	}
 
-	rke2 := struct {
-		image.Kubernetes
-		ConfigFile    string
-		InstallPath   string
-		ImagesPath    string
-		ManifestsPath string
-	}{
-		Kubernetes:    ctx.ImageDefinition.Kubernetes,
-		ConfigFile:    configFile,
-		InstallPath:   installPath,
-		ImagesPath:    imagesPath,
-		ManifestsPath: manifestsPath,
-=======
 	templateValues := map[string]any{
 		"apiVIP":      ctx.ImageDefinition.Kubernetes.Network.APIVIP,
 		"apiHost":     ctx.ImageDefinition.Kubernetes.Network.APIHost,
 		"installPath": installPath,
 		"imagesPath":  imagesPath,
+    "manifestsPath": manifestsPath,
 	}
 
 	singleNode := len(ctx.ImageDefinition.Kubernetes.Nodes) < 2
@@ -169,7 +145,6 @@
 		templateValues["vipManifest"] = vipManifest
 
 		return storeRKE2Installer(ctx, "single-node-rke2", rke2SingleNodeInstaller, templateValues)
->>>>>>> 55f8fa17
 	}
 
 	vipManifest, err := storeRKE2VIPManifest(ctx)
@@ -267,8 +242,7 @@
 		return fmt.Errorf("serializing kubernetes config: %w", err)
 	}
 
-<<<<<<< HEAD
-	return configFile, nil
+	return os.WriteFile(configPath, data, fileio.NonExecutablePerms)
 }
 
 func configureManifests(ctx *image.Context) (string, error) {
@@ -305,7 +279,4 @@
 	}
 
 	return manifestDestDir, nil
-=======
-	return os.WriteFile(configPath, data, fileio.NonExecutablePerms)
->>>>>>> 55f8fa17
 }