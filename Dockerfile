--- conflicted
+++ resolved
@@ -33,8 +33,8 @@
     libguestfs kernel-default e2fsprogs parted gptfdisk btrfsprogs \
     podman \
     createrepo_c \
-<<<<<<< HEAD
-    helm
+    helm \
+    nm-configurator
 
 # TODO: Install nmc via zypper once an RPM package is available
 RUN curl -o nmc-aarch64 -L https://github.com/suse-edge/nm-configurator/releases/download/v0.2.0/nmc-linux-aarch64 && \
@@ -42,10 +42,6 @@
     curl -o nmc-x86_64 -L https://github.com/suse-edge/nm-configurator/releases/download/v0.2.0/nmc-linux-x86_64 && \
     chmod +x nmc-x86_64 && \
     cp nmc-$(uname -m) /usr/local/bin/nmc
-
-=======
-    nm-configurator
->>>>>>> ae50f235
 
 RUN curl -o hauler-amd64.tar -L https://github.com/rancherfederal/hauler/releases/download/v0.4.3/hauler_0.4.3_linux_amd64.tar.gz && \
     tar -xf hauler-amd64.tar && \
