# ----- EIB Builder Image -----
FROM registry.suse.com/bci/golang:1.21

WORKDIR /src
COPY . ./

# Dependency uses by line
# 1. Podman Go library
RUN zypper install -y \
    gpgme-devel device-mapper-devel libbtrfs-devel

RUN go build ./cmd/eib


# ----- Deliverable Image -----
FROM opensuse/leap:15.5

# Dependency uses by line
# 1. ISO image building
# 2. RAW image modification on x86_64
# 3. Podman EIB library
RUN zypper install -y \
    xorriso squashfs  \
    libguestfs kernel-default e2fsprogs parted gptfdisk btrfsprogs \
    podman

# TODO: Install nmc via zypper once an RPM package is available
RUN curl -o nmc-aarch64 -L https://github.com/suse-edge/nm-configurator/releases/download/v0.2.0/nmc-linux-aarch64 && \
    chmod +x nmc-aarch64 && \
    curl -o nmc-x86_64 -L https://github.com/suse-edge/nm-configurator/releases/download/v0.2.0/nmc-linux-x86_64 && \
    chmod +x nmc-x86_64 && \
    cp nmc-$(uname -m) /usr/local/bin/nmc

<<<<<<< HEAD
RUN curl -o hauler-amd64.tar -L https://github.com/rancherfederal/hauler/releases/download/v0.4.2/hauler_0.4.2_linux_amd64.tar.gz && \
    tar -xf hauler-amd64.tar && \
    mv hauler hauler-x86_64 && \
    curl -o hauler-arm64.tar -L https://github.com/rancherfederal/hauler/releases/download/v0.4.2/hauler_0.4.2_linux_arm64.tar.gz && \
    tar -xf hauler-arm64.tar && \
    mv hauler hauler-aarch64 && \
    cp hauler-$(uname -m) /usr/bin/hauler
=======
RUN curl -o rke2_installer.sh -L https://get.rke2.io
>>>>>>> 30c606d6

COPY --from=0 /src/eib /bin/eib

CMD ["/bin/eib"]<|MERGE_RESOLUTION|>--- conflicted
+++ resolved
@@ -31,7 +31,7 @@
     chmod +x nmc-x86_64 && \
     cp nmc-$(uname -m) /usr/local/bin/nmc
 
-<<<<<<< HEAD
+
 RUN curl -o hauler-amd64.tar -L https://github.com/rancherfederal/hauler/releases/download/v0.4.2/hauler_0.4.2_linux_amd64.tar.gz && \
     tar -xf hauler-amd64.tar && \
     mv hauler hauler-x86_64 && \
@@ -39,9 +39,9 @@
     tar -xf hauler-arm64.tar && \
     mv hauler hauler-aarch64 && \
     cp hauler-$(uname -m) /usr/bin/hauler
-=======
+
 RUN curl -o rke2_installer.sh -L https://get.rke2.io
->>>>>>> 30c606d6
+
 
 COPY --from=0 /src/eib /bin/eib
 
