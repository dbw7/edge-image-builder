--- conflicted
+++ resolved
@@ -22,11 +22,7 @@
 
 ### Image Definition Changes
 
-<<<<<<< HEAD
 * The current version of the image definition has been incremented to `1.2` to include the changes below 
-=======
-* The current version of the image definition has been incremented to `1.2` to include the changes below
->>>>>>> b74c867d
   * Existing definitions using the `1.0` and `1.1` versions of the schema will continue to work with EIB
 * Added `kubernetes.network.apiVIP6` field to enable cluster LoadBalancer based on IPv6 address
 * Added `operatingSystem.enableExtras` flag to enable the SUSE Linux Extras repository during RPM resolution
@@ -84,11 +80,7 @@
 * The current version of the image definition has been incremented to `1.1` to include the changes below 
   * Existing definitions using the `1.0` version of the schema will continue to work with EIB
 * Introduced a dedicated FIPS mode option (`enableFIPS`) which will enable FIPS mode on the node
-<<<<<<< HEAD
 * Adds an optional `apiVersions` field under Helm charts
-=======
-* Adds an optional apiVersions field under Helm charts
->>>>>>> b74c867d
 
 ### Image Configuration Directory Changes
 
