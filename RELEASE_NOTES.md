# Edge Image Builder Releases

# Next

## General

<<<<<<< HEAD
* The "custom files" functionality may now include directories, which will be maintained when copied to the image
=======
>>>>>>> e733e808
* Improved Kubernetes definition validation
* Allow RKE2 deployments with Calico, Cilium and Multus on aarch64 platforms

## API

### Image Definition Changes

### Image Configuration Directory Changes

## Bug Fixes

* [#491](https://github.com/suse-edge/edge-image-builder/issues/491) - Large Helm manifests fail to install

---

# v1.1.0-rc1

## General

* Added the ability to automatically copy files into the built images filesystem
* Kubernetes manifests are now applied in a systemd service
* Artifact sources origin and metadata are now extracted from a configuration file (`config/artifacts.yaml`)
* Dropped `-chart` suffix from installed Helm chart names
* Added ability to build aarch64 images on an aarch64 host machine
* Added caching for container images
* Added built image name output to build command
* Leftover combustion artifacts are now removed on first boot

## API

### Image Definition Changes

* The `apiVersion` field now supports both `1.0` and `1.1` values

### Image Configuration Directory Changes

* An optional directory named `os-files` may be included to copy files into the resulting image's filesystem at runtime

## Bug Fixes

* [#498](https://github.com/suse-edge/edge-image-builder/issues/498) - Fix kernelArgs issue with Leap Micro 6.0
* [#481](https://github.com/suse-edge/edge-image-builder/issues/481) - Certain Helm charts fail when templated without specified API Versions

---

# v1.0.2

## General

* Added the ability to consume both 512/4096 byte sector size disk input base-images
* Added the ability to leverage Elemental node reset for unmanaged operating systems
* Added version command and version marker on CRB images

## Bug Fixes

* [#429](https://github.com/suse-edge/edge-image-builder/issues/429) - Automatically set execute bit on scripts
* [#447](https://github.com/suse-edge/edge-image-builder/issues/447) - Support >512 byte sector size base images
* [#442](https://github.com/suse-edge/edge-image-builder/issues/442) - Only get images from specific Kubernetes objects

---

# v1.0.1

## Bug Fixes

* [#405](https://github.com/suse-edge/edge-image-builder/issues/405) - OCI registries are assumed to include the chart name

---

# v1.0.0

## General

* Added a progress bar showing the progress of pulling images into the embedded artifact registry
* Added annotations to Helm CRs

## Bug Fixes

* [#352](https://github.com/suse-edge/edge-image-builder/issues/352) - Resizing raw images results in dracut-pre-mount failure
* [#355](https://github.com/suse-edge/edge-image-builder/issues/355) - Helm fails getting charts stored in unauthenticated OCI registries
* [#359](https://github.com/suse-edge/edge-image-builder/issues/359) - Helm validation does not check if a chart uses an undefined repository
* [#362](https://github.com/suse-edge/edge-image-builder/issues/362) - Helm templating failure
* [#365](https://github.com/suse-edge/edge-image-builder/issues/365) - Unable to locate downloaded Helm charts
* [#374](https://github.com/suse-edge/edge-image-builder/issues/374) - Enable SELinux support for Kubernetes agents if servers enforce it
* [#381](https://github.com/suse-edge/edge-image-builder/issues/381) - Empty gpg-keys directory passes GPG enablement only to fail during the dependency resolution
* [#383](https://github.com/suse-edge/edge-image-builder/issues/383) - Criteria for validating the OS definition does not include RPM
* [#372](https://github.com/suse-edge/edge-image-builder/issues/372) - Empty certificates directory does not raise a build error but fails to boot the node
* [#371](https://github.com/suse-edge/edge-image-builder/issues/371) - EIB allows an SSH key to be set for a user when createHome is set to false
* [#384](https://github.com/suse-edge/edge-image-builder/issues/384) - Improve RPM validation
* [#392](https://github.com/suse-edge/edge-image-builder/issues/392) - Users script does not unmount /home
* [#364](https://github.com/suse-edge/edge-image-builder/issues/364) - Kubernetes component output is jumbled when downloading the installer
* [#361](https://github.com/suse-edge/edge-image-builder/issues/361) - Raw image build can fail silently due to lack of space

---

# v1.0.0-rc3

## API

### Image Definition Changes

* Removed the `operatingSystem/isoConfiguration/unattended` option

## Bug Fixes

* [#319](https://github.com/suse-edge/edge-image-builder/issues/319) - Combustion fails when combustion directory content is larger than half of the RAM of the system
* [#233](https://github.com/suse-edge/edge-image-builder/issues/233) - Use different Helm chart sources for development and production builds
* [#337](https://github.com/suse-edge/edge-image-builder/issues/337) - Re-running raw builds should remove the previous built image
* [#95](https://github.com/suse-edge/edge-image-builder/issues/95)   - Compressed images are not supported
* [#343](https://github.com/suse-edge/edge-image-builder/issues/343) - Embedded Artifact Registry is memory bound
* [#341](https://github.com/suse-edge/edge-image-builder/issues/341) - Make Elemental registry configurable for production builds
* [#258](https://github.com/suse-edge/edge-image-builder/issues/258) - Kubernetes installation doesn't work with DHCP given hostname

---

# v1.0.0-rc2

## General

* Added output at combustion phase to observe the script being executed
* Kubernetes install scripts are now downloaded at runtime instead of during the container image build process
* Bumped Go Version to 1.22
* Added support for using Helm charts from authenticated repositories/registries
* Added support for skipping Helm chart TLS verification and for using Helm charts from plain HTTP repositories/registries
* Added support for providing CA files to Helm resolver for TLS verification
* Added minor formatting improvements to the CLI output

## API

* The `--config-file` argument to the EIB CLI has been renamed to `--definition-file`.
* The `--build-dir` argument to the EIB CLI is now optional and defaults to `<config-dir>/_build`, creating it if it does not exist.
* The `--config-dir` argument to the EIB CLI is now optional and defaults to `/eib` which is the most common mounted container volume.
* New `validate` subcommand is introduced
* The `--validate` argument to the `build` subcommand is now removed

### Image Definition Changes

* Added the ability to configure Helm charts under `kubernetes/helm`

### Image Configuration Directory Changes

* Helm chart values files can be specified under `kubernetes/helm/values`

## Bug Fixes

* [#239](https://github.com/suse-edge/edge-image-builder/issues/239) - Incorrect warning when checking for both .yml and .yaml files
* [#259](https://github.com/suse-edge/edge-image-builder/issues/259) - SCC registration is not cleaned up if RPM resolution fails
* [#260](https://github.com/suse-edge/edge-image-builder/issues/260) - Empty network directory produces a network configuration script
* [#267](https://github.com/suse-edge/edge-image-builder/issues/267) - Embedded registry renders Kubernetes resources even when Kubernetes is not configured
* [#242](https://github.com/suse-edge/edge-image-builder/issues/242) - Empty rpms directory triggers resolution
* [#283](https://github.com/suse-edge/edge-image-builder/issues/283) - Definition file argument to EIB is incorrect
* [#245](https://github.com/suse-edge/edge-image-builder/issues/245) - Pass additional arguments to Helm resolver
* [#307](https://github.com/suse-edge/edge-image-builder/issues/307) - Helm chart parsing logic breaks if "---" is present in the chart's resources
* [#272](https://github.com/suse-edge/edge-image-builder/issues/272) - Custom files should keep their permissions
* [#209](https://github.com/suse-edge/edge-image-builder/issues/209) - Embedded artifact registry starting even when manifests don't have any images
* [#315](https://github.com/suse-edge/edge-image-builder/issues/315) - If Elemental fails to register during Combustion we drop to emergency shell
* [#321](https://github.com/suse-edge/edge-image-builder/issues/321) - Certain Helm charts fail when templated in the `default` namespace
* [#289](https://github.com/suse-edge/edge-image-builder/issues/289) - The services for RPM dependency resolution failed to start

---

# v1.0.0-rc1

## General

* Added support for deploying user-provided Helm charts
* Added support for custom network configuration scripts

## API

### Image Definition Changes

* Removed the `embeddedArtifactRegistry/images/supplyChainKey` attribute
* Changed `operatingSystem/users/sshKey` into `operatingSystem/users/sshKeys` and it is now a list instead of a single string
* Added the ability to configure operating system groups under `operatingSystem/groups`
* Added optional `primaryGroup` field for operating system users
* Added optional `secondaryGroups` field for operating system users
* Added optional `createHomeDir` field for operating system users
* Added optional `uid` field for operating system users

## Bug Fixes

* [#197](https://github.com/suse-edge/edge-image-builder/issues/197) - Consider using ENTRYPOINT instead of CMD
* [#213](https://github.com/suse-edge/edge-image-builder/issues/213) - zypper clean after zypper install
* [#216](https://github.com/suse-edge/edge-image-builder/issues/216) - Update the docs to reflect that systemd can be used for any kind of systemd unit, not just services<|MERGE_RESOLUTION|>--- conflicted
+++ resolved
@@ -4,10 +4,7 @@
 
 ## General
 
-<<<<<<< HEAD
 * The "custom files" functionality may now include directories, which will be maintained when copied to the image
-=======
->>>>>>> e733e808
 * Improved Kubernetes definition validation
 * Allow RKE2 deployments with Calico, Cilium and Multus on aarch64 platforms
 
