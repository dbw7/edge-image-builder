# Edge Image Builder Releases

# Next

## General

* Added support for prime/upstream kubernetes artifacts using the `config/artifacts.yaml` file
<<<<<<< HEAD
* Added mounting for `/usr/local` for Operating System file 
* Added warning about providing container images with index digests
=======
* Added mounting for `/usr/local` for Operating System file handling
* Added ability to generate independent combustion drive
* Add warning about providing container images with index digests
>>>>>>> 61258830

## API

* Introduced `generate` command for generating combustion drives

### Image Definition Changes

### Image Configuration Directory Changes

## Bug Fixes

---

# v1.2.1

## General

* Improved validation and handling for the image definition API Version

---

# v1.2.0

## General

* Added single-stack IPv6 and dual-stack networking support for Kubernetes
* SUSEConnect now properly activates the SL Micro "Extras" module
* Improved validation for `operatingSystem.enableFIPS` flag
* Added the ability to build RAW Encrypted Images
* Improved Embedded Artifact Registry handling to no longer be memory bound
* Updated Embedded Artifact Registry documentation
* Improved Helm chart handling to allow deploying multiple Helm charts with the same chart name
* Added warning when running cross-architecture builds
* Added support for authenticated container registries
* Dependency upgrades
  * go.mod is now using Go 1.24 (upgraded from 1.22)
  * Virtual IP addresses are now served by MetalLB 0.1.0+up0.14.9 (upgraded from 0.14.9)
  * Embedded registry is now utilizing Hauler v1.2.1 (upgraded from v1.0.7)

## API

### Image Definition Changes

* The current version of the image definition has been incremented to `1.2` to include the changes below 
  * Existing definitions using the `1.0` and `1.1` versions of the schema will continue to work with EIB
* Added `kubernetes.network.apiVIP6` field to enable cluster LoadBalancer based on IPv6 address
* Added `operatingSystem.enableExtras` flag to enable the SUSE Linux Extras repository during RPM resolution
* Added `operatingSystem.rawConfiguration.luksKey` field for specifying the LINUX UNIFIED KEY SETUP for modifying RAW Encrypted images
* Added `operatingSystem.rawConfiguration.expandEncryptedPartition` field to specify if the LUKS encrypted partition should be expanded during build time
* Added `kubernetes.helm.charts.releaseName` field to allow for deploying multiple instances of the same Helm chart
* Added `embeddedArtifactRegistry.registries` field to allow providing credentials for authenticated registries

### Image Configuration Directory Changes

## Bug Fixes

* [#591](https://github.com/suse-edge/edge-image-builder/issues/591) - Allow additional module registration during package resolution
* [#593](https://github.com/suse-edge/edge-image-builder/issues/593) - OS files script should mount /var
* [#594](https://github.com/suse-edge/edge-image-builder/issues/594) - Package installation breaks package resolution if packages are already installed on the root OS
* [#632](https://github.com/suse-edge/edge-image-builder/issues/632) - Create the required Elemental Agent directory structure during Combustion
* [#625](https://github.com/suse-edge/edge-image-builder/issues/625) - Cache is stale for images tagged `:latest`
* [#632](https://github.com/suse-edge/edge-image-builder/issues/606) - Allow for duplicate Helm chart names
* [#699](https://github.com/suse-edge/edge-image-builder/issues/699) - SL Micro 6.0/6.1 images updated via KIWI fail to build due to a different checksum format

---

# v1.1.1

## Bug Fixes

* [#699](https://github.com/suse-edge/edge-image-builder/issues/699) - SL Micro 6.0 images updated via KIWI fail to build due to a different checksum format

---

# v1.1.0

## General

* Adds support for customizing SL Micro 6.0 base images (for SLE Micro 5.5 images, EIB 1.0.x must still be used)
* Added the ability to build aarch64 images on an aarch64 host machine
* Added the ability to automatically copy files into the built images filesystem (see Image Configuration Directory Changes below)
* Kubernetes manifests are now applied in a systemd service instead of using the `/manifests` directory 
* Helm chart installation backOffLimit changed from 1000(default) to 20
* Added Elemental configuration validation
* Dropped `-chart` suffix from installed Helm chart names
* Added caching for container images
* Added built image name output to build command 
* Leftover combustion artifacts are now removed on first boot
* OS files and user provided certificates now maintain original permissions when copied to the final image
* Dependency upgrades
  * "Phone Home" deployments are now utilizing Elemental v1.6 (upgraded from v1.4)
  * Embedded registry is now utilizing Hauler v1.0.7 (upgraded from v1.0.1)
  * Network customizations are now utilizing nmc v0.3.1 (upgraded from v0.3.0)

## API

### Image Definition Changes

* The current version of the image definition has been incremented to `1.1` to include the changes below 
  * Existing definitions using the `1.0` version of the schema will continue to work with EIB
* Introduced a dedicated FIPS mode option (`enableFIPS`) which will enable FIPS mode on the node
* Adds an optional `apiVersions` field under Helm charts

### Image Configuration Directory Changes

* An optional directory named `os-files` may be included to copy files into the resulting image's filesystem at runtime
* The `custom/files` directory may now include subdirectories, which will be maintained when copied to the image
* Elemental configuration now requires a registration code in order to install the necessary RPMs from the official sources
  * Alternatively, the necessary Elemental RPMs can be manually side-loaded instead

## Bug Fixes

* [#481](https://github.com/suse-edge/edge-image-builder/issues/481) - Certain Helm charts fail when templated without specified API Versions
* [#491](https://github.com/suse-edge/edge-image-builder/issues/491) - Large Helm manifests fail to install
* [#498](https://github.com/suse-edge/edge-image-builder/issues/498) - Fix kernelArgs issue with Leap Micro 6.0
* [#543](https://github.com/suse-edge/edge-image-builder/issues/543) - Kernel cmdline arguments aren't honoured in SL Micro 6.0 for SelfInstall ISO's
* [#550](https://github.com/suse-edge/edge-image-builder/issues/550) - PackageHub inclusion in RPM resolution silently errors on SLE Micro 6.0
* [#565](https://github.com/suse-edge/edge-image-builder/issues/565) - K3S SELinux uses an outdated package

---

# v1.0.2

## General

* Added the ability to consume both 512/4096 byte sector size disk input base-images
* Added the ability to leverage Elemental node reset for unmanaged operating systems
* Added version command and version marker on CRB images

## Bug Fixes

* [#429](https://github.com/suse-edge/edge-image-builder/issues/429) - Automatically set execute bit on scripts
* [#447](https://github.com/suse-edge/edge-image-builder/issues/447) - Support >512 byte sector size base images
* [#442](https://github.com/suse-edge/edge-image-builder/issues/442) - Only get images from specific Kubernetes objects

---

# v1.0.1

## Bug Fixes

* [#405](https://github.com/suse-edge/edge-image-builder/issues/405) - OCI registries are assumed to include the chart name

---

# v1.0.0

## General

* Added a progress bar showing the progress of pulling images into the embedded artifact registry
* Added annotations to Helm CRs

## Bug Fixes

* [#352](https://github.com/suse-edge/edge-image-builder/issues/352) - Resizing raw images results in dracut-pre-mount failure
* [#355](https://github.com/suse-edge/edge-image-builder/issues/355) - Helm fails getting charts stored in unauthenticated OCI registries
* [#359](https://github.com/suse-edge/edge-image-builder/issues/359) - Helm validation does not check if a chart uses an undefined repository
* [#362](https://github.com/suse-edge/edge-image-builder/issues/362) - Helm templating failure
* [#365](https://github.com/suse-edge/edge-image-builder/issues/365) - Unable to locate downloaded Helm charts
* [#374](https://github.com/suse-edge/edge-image-builder/issues/374) - Enable SELinux support for Kubernetes agents if servers enforce it
* [#381](https://github.com/suse-edge/edge-image-builder/issues/381) - Empty gpg-keys directory passes GPG enablement only to fail during the dependency resolution
* [#383](https://github.com/suse-edge/edge-image-builder/issues/383) - Criteria for validating the OS definition does not include RPM
* [#372](https://github.com/suse-edge/edge-image-builder/issues/372) - Empty certificates directory does not raise a build error but fails to boot the node
* [#371](https://github.com/suse-edge/edge-image-builder/issues/371) - EIB allows an SSH key to be set for a user when createHome is set to false
* [#384](https://github.com/suse-edge/edge-image-builder/issues/384) - Improve RPM validation
* [#392](https://github.com/suse-edge/edge-image-builder/issues/392) - Users script does not unmount /home
* [#364](https://github.com/suse-edge/edge-image-builder/issues/364) - Kubernetes component output is jumbled when downloading the installer
* [#361](https://github.com/suse-edge/edge-image-builder/issues/361) - Raw image build can fail silently due to lack of space

---

# v1.0.0-rc3

## API

### Image Definition Changes

* Removed the `operatingSystem/isoConfiguration/unattended` option

## Bug Fixes

* [#319](https://github.com/suse-edge/edge-image-builder/issues/319) - Combustion fails when combustion directory content is larger than half of the RAM of the system
* [#233](https://github.com/suse-edge/edge-image-builder/issues/233) - Use different Helm chart sources for development and production builds
* [#337](https://github.com/suse-edge/edge-image-builder/issues/337) - Re-running raw builds should remove the previous built image
* [#95](https://github.com/suse-edge/edge-image-builder/issues/95)   - Compressed images are not supported
* [#343](https://github.com/suse-edge/edge-image-builder/issues/343) - Embedded Artifact Registry is memory bound
* [#341](https://github.com/suse-edge/edge-image-builder/issues/341) - Make Elemental registry configurable for production builds
* [#258](https://github.com/suse-edge/edge-image-builder/issues/258) - Kubernetes installation doesn't work with DHCP given hostname

---

# v1.0.0-rc2

## General

* Added output at combustion phase to observe the script being executed
* Kubernetes install scripts are now downloaded at runtime instead of during the container image build process
* Bumped Go Version to 1.22
* Added support for using Helm charts from authenticated repositories/registries
* Added support for skipping Helm chart TLS verification and for using Helm charts from plain HTTP repositories/registries
* Added support for providing CA files to Helm resolver for TLS verification
* Added minor formatting improvements to the CLI output

## API

* The `--config-file` argument to the EIB CLI has been renamed to `--definition-file`.
* The `--build-dir` argument to the EIB CLI is now optional and defaults to `<config-dir>/_build`, creating it if it does not exist.
* The `--config-dir` argument to the EIB CLI is now optional and defaults to `/eib` which is the most common mounted container volume.
* New `validate` subcommand is introduced
* The `--validate` argument to the `build` subcommand is now removed

### Image Definition Changes

* Added the ability to configure Helm charts under `kubernetes/helm`

### Image Configuration Directory Changes

* Helm chart values files can be specified under `kubernetes/helm/values`

## Bug Fixes

* [#239](https://github.com/suse-edge/edge-image-builder/issues/239) - Incorrect warning when checking for both .yml and .yaml files
* [#259](https://github.com/suse-edge/edge-image-builder/issues/259) - SCC registration is not cleaned up if RPM resolution fails
* [#260](https://github.com/suse-edge/edge-image-builder/issues/260) - Empty network directory produces a network configuration script
* [#267](https://github.com/suse-edge/edge-image-builder/issues/267) - Embedded registry renders Kubernetes resources even when Kubernetes is not configured
* [#242](https://github.com/suse-edge/edge-image-builder/issues/242) - Empty rpms directory triggers resolution
* [#283](https://github.com/suse-edge/edge-image-builder/issues/283) - Definition file argument to EIB is incorrect
* [#245](https://github.com/suse-edge/edge-image-builder/issues/245) - Pass additional arguments to Helm resolver
* [#307](https://github.com/suse-edge/edge-image-builder/issues/307) - Helm chart parsing logic breaks if "---" is present in the chart's resources
* [#272](https://github.com/suse-edge/edge-image-builder/issues/272) - Custom files should keep their permissions
* [#209](https://github.com/suse-edge/edge-image-builder/issues/209) - Embedded artifact registry starting even when manifests don't have any images
* [#315](https://github.com/suse-edge/edge-image-builder/issues/315) - If Elemental fails to register during Combustion we drop to emergency shell
* [#321](https://github.com/suse-edge/edge-image-builder/issues/321) - Certain Helm charts fail when templated in the `default` namespace
* [#289](https://github.com/suse-edge/edge-image-builder/issues/289) - The services for RPM dependency resolution failed to start

---

# v1.0.0-rc1

## General

* Added support for deploying user-provided Helm charts
* Added support for custom network configuration scripts

## API

### Image Definition Changes

* Removed the `embeddedArtifactRegistry/images/supplyChainKey` attribute
* Changed `operatingSystem/users/sshKey` into `operatingSystem/users/sshKeys` and it is now a list instead of a single string
* Added the ability to configure operating system groups under `operatingSystem/groups`
* Added optional `primaryGroup` field for operating system users
* Added optional `secondaryGroups` field for operating system users
* Added optional `createHomeDir` field for operating system users
* Added optional `uid` field for operating system users

## Bug Fixes

* [#197](https://github.com/suse-edge/edge-image-builder/issues/197) - Consider using ENTRYPOINT instead of CMD
* [#213](https://github.com/suse-edge/edge-image-builder/issues/213) - zypper clean after zypper install
* [#216](https://github.com/suse-edge/edge-image-builder/issues/216) - Update the docs to reflect that systemd can be used for any kind of systemd unit, not just services<|MERGE_RESOLUTION|>--- conflicted
+++ resolved
@@ -5,14 +5,9 @@
 ## General
 
 * Added support for prime/upstream kubernetes artifacts using the `config/artifacts.yaml` file
-<<<<<<< HEAD
-* Added mounting for `/usr/local` for Operating System file 
-* Added warning about providing container images with index digests
-=======
 * Added mounting for `/usr/local` for Operating System file handling
 * Added ability to generate independent combustion drive
 * Add warning about providing container images with index digests
->>>>>>> 61258830
 
 ## API
 
