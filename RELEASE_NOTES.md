--- conflicted
+++ resolved
@@ -4,13 +4,10 @@
 
 ## General
 
-<<<<<<< HEAD
+* Added support for prime/upstream kubernetes artifacts using the `config/artifacts.yaml` file
+* Added mounting for `/usr/local` for Operating System file handling
 * Improved validation and handling for the image definition API Version
 * Added ability to generate independent combustion drive
-=======
-* Added support for prime/upstream kubernetes artifacts using the `config/artifacts.yaml` file
-* Added mounting for `/usr/local` for Operating System file handling
->>>>>>> bacf0d07
 
 ## API
 
