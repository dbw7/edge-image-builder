# Edge Image Builder Releases

# Next

## General

<<<<<<< HEAD
* Improved Kubernetes definition validation
=======
* Allow RKE2 deployments with Calico, Cilium and Multus on aarch64 platforms
>>>>>>> 14a95098

## API

### Image Definition Changes

### Image Configuration Directory Changes

## Bug Fixes

* [#491](https://github.com/suse-edge/edge-image-builder/issues/491) - Large Helm manifests fail to install

---

# v1.1.0-rc1

## General

* Added the ability to automatically copy files into the built images filesystem
* Kubernetes manifests are now applied in a systemd service
* Artifact sources origin and metadata are now extracted from a configuration file (`config/artifacts.yaml`)
* Dropped `-chart` suffix from installed Helm chart names
* Added ability to build aarch64 images on an aarch64 host machine
* Added caching for container images
* Added built image name output to build command
* Leftover combustion artifacts are now removed on first boot

## API

### Image Definition Changes

* The `apiVersion` field now supports both `1.0` and `1.1` values

### Image Configuration Directory Changes

* An optional directory named `os-files` may be included to copy files into the resulting image's filesystem at runtime

## Bug Fixes

* [#498](https://github.com/suse-edge/edge-image-builder/issues/498) - Fix kernelArgs issue with Leap Micro 6.0
* [#481](https://github.com/suse-edge/edge-image-builder/issues/481) - Certain Helm charts fail when templated without specified API Versions

---

# v1.0.2

## General

* Added the ability to consume both 512/4096 byte sector size disk input base-images
* Added the ability to leverage Elemental node reset for unmanaged operating systems
* Added version command and version marker on CRB images

## Bug Fixes

* [#429](https://github.com/suse-edge/edge-image-builder/issues/429) - Automatically set execute bit on scripts
* [#447](https://github.com/suse-edge/edge-image-builder/issues/447) - Support >512 byte sector size base images
* [#442](https://github.com/suse-edge/edge-image-builder/issues/442) - Only get images from specific Kubernetes objects

---

# v1.0.1

## Bug Fixes

* [#405](https://github.com/suse-edge/edge-image-builder/issues/405) - OCI registries are assumed to include the chart name

---

# v1.0.0

## General

* Added a progress bar showing the progress of pulling images into the embedded artifact registry
* Added annotations to Helm CRs

## Bug Fixes

* [#352](https://github.com/suse-edge/edge-image-builder/issues/352) - Resizing raw images results in dracut-pre-mount failure
* [#355](https://github.com/suse-edge/edge-image-builder/issues/355) - Helm fails getting charts stored in unauthenticated OCI registries
* [#359](https://github.com/suse-edge/edge-image-builder/issues/359) - Helm validation does not check if a chart uses an undefined repository
* [#362](https://github.com/suse-edge/edge-image-builder/issues/362) - Helm templating failure
* [#365](https://github.com/suse-edge/edge-image-builder/issues/365) - Unable to locate downloaded Helm charts
* [#374](https://github.com/suse-edge/edge-image-builder/issues/374) - Enable SELinux support for Kubernetes agents if servers enforce it
* [#381](https://github.com/suse-edge/edge-image-builder/issues/381) - Empty gpg-keys directory passes GPG enablement only to fail during the dependency resolution
* [#383](https://github.com/suse-edge/edge-image-builder/issues/383) - Criteria for validating the OS definition does not include RPM
* [#372](https://github.com/suse-edge/edge-image-builder/issues/372) - Empty certificates directory does not raise a build error but fails to boot the node
* [#371](https://github.com/suse-edge/edge-image-builder/issues/371) - EIB allows an SSH key to be set for a user when createHome is set to false
* [#384](https://github.com/suse-edge/edge-image-builder/issues/384) - Improve RPM validation
* [#392](https://github.com/suse-edge/edge-image-builder/issues/392) - Users script does not unmount /home
* [#364](https://github.com/suse-edge/edge-image-builder/issues/364) - Kubernetes component output is jumbled when downloading the installer
* [#361](https://github.com/suse-edge/edge-image-builder/issues/361) - Raw image build can fail silently due to lack of space

---

# v1.0.0-rc3

## API

### Image Definition Changes

* Removed the `operatingSystem/isoConfiguration/unattended` option

## Bug Fixes

* [#319](https://github.com/suse-edge/edge-image-builder/issues/319) - Combustion fails when combustion directory content is larger than half of the RAM of the system
* [#233](https://github.com/suse-edge/edge-image-builder/issues/233) - Use different Helm chart sources for development and production builds
* [#337](https://github.com/suse-edge/edge-image-builder/issues/337) - Re-running raw builds should remove the previous built image
* [#95](https://github.com/suse-edge/edge-image-builder/issues/95)   - Compressed images are not supported
* [#343](https://github.com/suse-edge/edge-image-builder/issues/343) - Embedded Artifact Registry is memory bound
* [#341](https://github.com/suse-edge/edge-image-builder/issues/341) - Make Elemental registry configurable for production builds
* [#258](https://github.com/suse-edge/edge-image-builder/issues/258) - Kubernetes installation doesn't work with DHCP given hostname

---

# v1.0.0-rc2

## General

* Added output at combustion phase to observe the script being executed
* Kubernetes install scripts are now downloaded at runtime instead of during the container image build process
* Bumped Go Version to 1.22
* Added support for using Helm charts from authenticated repositories/registries
* Added support for skipping Helm chart TLS verification and for using Helm charts from plain HTTP repositories/registries
* Added support for providing CA files to Helm resolver for TLS verification
* Added minor formatting improvements to the CLI output

## API

* The `--config-file` argument to the EIB CLI has been renamed to `--definition-file`.
* The `--build-dir` argument to the EIB CLI is now optional and defaults to `<config-dir>/_build`, creating it if it does not exist.
* The `--config-dir` argument to the EIB CLI is now optional and defaults to `/eib` which is the most common mounted container volume.
* New `validate` subcommand is introduced
* The `--validate` argument to the `build` subcommand is now removed

### Image Definition Changes

* Added the ability to configure Helm charts under `kubernetes/helm`

### Image Configuration Directory Changes

* Helm chart values files can be specified under `kubernetes/helm/values`

## Bug Fixes

* [#239](https://github.com/suse-edge/edge-image-builder/issues/239) - Incorrect warning when checking for both .yml and .yaml files
* [#259](https://github.com/suse-edge/edge-image-builder/issues/259) - SCC registration is not cleaned up if RPM resolution fails
* [#260](https://github.com/suse-edge/edge-image-builder/issues/260) - Empty network directory produces a network configuration script
* [#267](https://github.com/suse-edge/edge-image-builder/issues/267) - Embedded registry renders Kubernetes resources even when Kubernetes is not configured
* [#242](https://github.com/suse-edge/edge-image-builder/issues/242) - Empty rpms directory triggers resolution
* [#283](https://github.com/suse-edge/edge-image-builder/issues/283) - Definition file argument to EIB is incorrect
* [#245](https://github.com/suse-edge/edge-image-builder/issues/245) - Pass additional arguments to Helm resolver
* [#307](https://github.com/suse-edge/edge-image-builder/issues/307) - Helm chart parsing logic breaks if "---" is present in the chart's resources
* [#272](https://github.com/suse-edge/edge-image-builder/issues/272) - Custom files should keep their permissions
* [#209](https://github.com/suse-edge/edge-image-builder/issues/209) - Embedded artifact registry starting even when manifests don't have any images
* [#315](https://github.com/suse-edge/edge-image-builder/issues/315) - If Elemental fails to register during Combustion we drop to emergency shell
* [#321](https://github.com/suse-edge/edge-image-builder/issues/321) - Certain Helm charts fail when templated in the `default` namespace
* [#289](https://github.com/suse-edge/edge-image-builder/issues/289) - The services for RPM dependency resolution failed to start

---

# v1.0.0-rc1

## General

* Added support for deploying user-provided Helm charts
* Added support for custom network configuration scripts

## API

### Image Definition Changes

* Removed the `embeddedArtifactRegistry/images/supplyChainKey` attribute
* Changed `operatingSystem/users/sshKey` into `operatingSystem/users/sshKeys` and it is now a list instead of a single string
* Added the ability to configure operating system groups under `operatingSystem/groups`
* Added optional `primaryGroup` field for operating system users
* Added optional `secondaryGroups` field for operating system users
* Added optional `createHomeDir` field for operating system users
* Added optional `uid` field for operating system users

## Bug Fixes

* [#197](https://github.com/suse-edge/edge-image-builder/issues/197) - Consider using ENTRYPOINT instead of CMD
* [#213](https://github.com/suse-edge/edge-image-builder/issues/213) - zypper clean after zypper install
* [#216](https://github.com/suse-edge/edge-image-builder/issues/216) - Update the docs to reflect that systemd can be used for any kind of systemd unit, not just services<|MERGE_RESOLUTION|>--- conflicted
+++ resolved
@@ -4,11 +4,8 @@
 
 ## General
 
-<<<<<<< HEAD
 * Improved Kubernetes definition validation
-=======
 * Allow RKE2 deployments with Calico, Cilium and Multus on aarch64 platforms
->>>>>>> 14a95098
 
 ## API
 
