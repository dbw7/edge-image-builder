# Edge Image Builder Releases

# Next

## General

* Implemented IPv6 Single and Dual-Stack handling for Kubernetes

## API

### Image Definition Changes

<<<<<<< HEAD
* Added 'apiVIP6' in Kubernetes field for IPv6 addresses
=======
* Added the `enableExtras` flag to enable the SUSE Linux Extras repository during RPM resolution.
>>>>>>> d104f03b

### Image Configuration Directory Changes

## Bug Fixes

* [#591](https://github.com/suse-edge/edge-image-builder/issues/591) - Allow additional module registration during package resolution
* [#593](https://github.com/suse-edge/edge-image-builder/issues/593) - OS files script should mount /var
* [#594](https://github.com/suse-edge/edge-image-builder/issues/594) - Package installation breaks package resolution if packages are already installed on root OS

---

# v1.1.0

## General

* Adds support for customizing SL Micro 6.0 base images (for SLE Micro 5.5 images, EIB 1.0.x must still be used)
* Added the ability to build aarch64 images on an aarch64 host machine
* Added the ability to automatically copy files into the built images filesystem (see Image Configuration Directory Changes below)
* Kubernetes manifests are now applied in a systemd service instead of using the `/manifests` directory 
* Helm chart installation backOffLimit changed from 1000(default) to 20
* Added Elemental configuration validation
* Dropped `-chart` suffix from installed Helm chart names
* Added caching for container images
* Added built image name output to build command 
* Leftover combustion artifacts are now removed on first boot
* OS files and user provided certificates now maintain original permissions when copied to the final image
* Dependency upgrades
  * "Phone Home" deployments are now utilizing Elemental v1.6 (upgraded from v1.4)
  * Embedded registry is now utilizing Hauler v1.0.7 (upgraded from v1.0.1)
  * Network customizations are now utilizing nmc v0.3.1 (upgraded from v0.3.0)

## API

### Image Definition Changes

* The current version of the image definition has been incremented to `1.1` to include the changes below 
  * Existing definitions using the `1.0` version of the schema will continue to work with EIB
* Introduced a dedicated FIPS mode option (`enableFIPS`) which will enable FIPS mode on the node

### Image Configuration Directory Changes

* An optional directory named `os-files` may be included to copy files into the resulting image's filesystem at runtime
* The `custom/files` directory may now include subdirectories, which will be maintained when copied to the image
* Elemental configuration now requires a registration code in order to install the necessary RPMs from the official sources
  * Alternatively, the necessary Elemental RPMs can be manually side-loaded instead

## Bug Fixes

* [#481](https://github.com/suse-edge/edge-image-builder/issues/481) - Certain Helm charts fail when templated without specified API Versions
* [#491](https://github.com/suse-edge/edge-image-builder/issues/491) - Large Helm manifests fail to install
* [#498](https://github.com/suse-edge/edge-image-builder/issues/498) - Fix kernelArgs issue with Leap Micro 6.0
* [#543](https://github.com/suse-edge/edge-image-builder/issues/543) - Kernel cmdline arguments aren't honoured in SL Micro 6.0 for SelfInstall ISO's
* [#550](https://github.com/suse-edge/edge-image-builder/issues/550) - PackageHub inclusion in RPM resolution silently errors on SLE Micro 6.0
* [#565](https://github.com/suse-edge/edge-image-builder/issues/565) - K3S SELinux uses an outdated package

---

# v1.0.2

## General

* Added the ability to consume both 512/4096 byte sector size disk input base-images
* Added the ability to leverage Elemental node reset for unmanaged operating systems
* Added version command and version marker on CRB images

## Bug Fixes

* [#429](https://github.com/suse-edge/edge-image-builder/issues/429) - Automatically set execute bit on scripts
* [#447](https://github.com/suse-edge/edge-image-builder/issues/447) - Support >512 byte sector size base images
* [#442](https://github.com/suse-edge/edge-image-builder/issues/442) - Only get images from specific Kubernetes objects

---

# v1.0.1

## Bug Fixes

* [#405](https://github.com/suse-edge/edge-image-builder/issues/405) - OCI registries are assumed to include the chart name

---

# v1.0.0

## General

* Added a progress bar showing the progress of pulling images into the embedded artifact registry
* Added annotations to Helm CRs

## Bug Fixes

* [#352](https://github.com/suse-edge/edge-image-builder/issues/352) - Resizing raw images results in dracut-pre-mount failure
* [#355](https://github.com/suse-edge/edge-image-builder/issues/355) - Helm fails getting charts stored in unauthenticated OCI registries
* [#359](https://github.com/suse-edge/edge-image-builder/issues/359) - Helm validation does not check if a chart uses an undefined repository
* [#362](https://github.com/suse-edge/edge-image-builder/issues/362) - Helm templating failure
* [#365](https://github.com/suse-edge/edge-image-builder/issues/365) - Unable to locate downloaded Helm charts
* [#374](https://github.com/suse-edge/edge-image-builder/issues/374) - Enable SELinux support for Kubernetes agents if servers enforce it
* [#381](https://github.com/suse-edge/edge-image-builder/issues/381) - Empty gpg-keys directory passes GPG enablement only to fail during the dependency resolution
* [#383](https://github.com/suse-edge/edge-image-builder/issues/383) - Criteria for validating the OS definition does not include RPM
* [#372](https://github.com/suse-edge/edge-image-builder/issues/372) - Empty certificates directory does not raise a build error but fails to boot the node
* [#371](https://github.com/suse-edge/edge-image-builder/issues/371) - EIB allows an SSH key to be set for a user when createHome is set to false
* [#384](https://github.com/suse-edge/edge-image-builder/issues/384) - Improve RPM validation
* [#392](https://github.com/suse-edge/edge-image-builder/issues/392) - Users script does not unmount /home
* [#364](https://github.com/suse-edge/edge-image-builder/issues/364) - Kubernetes component output is jumbled when downloading the installer
* [#361](https://github.com/suse-edge/edge-image-builder/issues/361) - Raw image build can fail silently due to lack of space

---

# v1.0.0-rc3

## API

### Image Definition Changes

* Removed the `operatingSystem/isoConfiguration/unattended` option

## Bug Fixes

* [#319](https://github.com/suse-edge/edge-image-builder/issues/319) - Combustion fails when combustion directory content is larger than half of the RAM of the system
* [#233](https://github.com/suse-edge/edge-image-builder/issues/233) - Use different Helm chart sources for development and production builds
* [#337](https://github.com/suse-edge/edge-image-builder/issues/337) - Re-running raw builds should remove the previous built image
* [#95](https://github.com/suse-edge/edge-image-builder/issues/95)   - Compressed images are not supported
* [#343](https://github.com/suse-edge/edge-image-builder/issues/343) - Embedded Artifact Registry is memory bound
* [#341](https://github.com/suse-edge/edge-image-builder/issues/341) - Make Elemental registry configurable for production builds
* [#258](https://github.com/suse-edge/edge-image-builder/issues/258) - Kubernetes installation doesn't work with DHCP given hostname

---

# v1.0.0-rc2

## General

* Added output at combustion phase to observe the script being executed
* Kubernetes install scripts are now downloaded at runtime instead of during the container image build process
* Bumped Go Version to 1.22
* Added support for using Helm charts from authenticated repositories/registries
* Added support for skipping Helm chart TLS verification and for using Helm charts from plain HTTP repositories/registries
* Added support for providing CA files to Helm resolver for TLS verification
* Added minor formatting improvements to the CLI output

## API

* The `--config-file` argument to the EIB CLI has been renamed to `--definition-file`.
* The `--build-dir` argument to the EIB CLI is now optional and defaults to `<config-dir>/_build`, creating it if it does not exist.
* The `--config-dir` argument to the EIB CLI is now optional and defaults to `/eib` which is the most common mounted container volume.
* New `validate` subcommand is introduced
* The `--validate` argument to the `build` subcommand is now removed

### Image Definition Changes

* Added the ability to configure Helm charts under `kubernetes/helm`

### Image Configuration Directory Changes

* Helm chart values files can be specified under `kubernetes/helm/values`

## Bug Fixes

* [#239](https://github.com/suse-edge/edge-image-builder/issues/239) - Incorrect warning when checking for both .yml and .yaml files
* [#259](https://github.com/suse-edge/edge-image-builder/issues/259) - SCC registration is not cleaned up if RPM resolution fails
* [#260](https://github.com/suse-edge/edge-image-builder/issues/260) - Empty network directory produces a network configuration script
* [#267](https://github.com/suse-edge/edge-image-builder/issues/267) - Embedded registry renders Kubernetes resources even when Kubernetes is not configured
* [#242](https://github.com/suse-edge/edge-image-builder/issues/242) - Empty rpms directory triggers resolution
* [#283](https://github.com/suse-edge/edge-image-builder/issues/283) - Definition file argument to EIB is incorrect
* [#245](https://github.com/suse-edge/edge-image-builder/issues/245) - Pass additional arguments to Helm resolver
* [#307](https://github.com/suse-edge/edge-image-builder/issues/307) - Helm chart parsing logic breaks if "---" is present in the chart's resources
* [#272](https://github.com/suse-edge/edge-image-builder/issues/272) - Custom files should keep their permissions
* [#209](https://github.com/suse-edge/edge-image-builder/issues/209) - Embedded artifact registry starting even when manifests don't have any images
* [#315](https://github.com/suse-edge/edge-image-builder/issues/315) - If Elemental fails to register during Combustion we drop to emergency shell
* [#321](https://github.com/suse-edge/edge-image-builder/issues/321) - Certain Helm charts fail when templated in the `default` namespace
* [#289](https://github.com/suse-edge/edge-image-builder/issues/289) - The services for RPM dependency resolution failed to start

---

# v1.0.0-rc1

## General

* Added support for deploying user-provided Helm charts
* Added support for custom network configuration scripts

## API

### Image Definition Changes

* Removed the `embeddedArtifactRegistry/images/supplyChainKey` attribute
* Changed `operatingSystem/users/sshKey` into `operatingSystem/users/sshKeys` and it is now a list instead of a single string
* Added the ability to configure operating system groups under `operatingSystem/groups`
* Added optional `primaryGroup` field for operating system users
* Added optional `secondaryGroups` field for operating system users
* Added optional `createHomeDir` field for operating system users
* Added optional `uid` field for operating system users

## Bug Fixes

* [#197](https://github.com/suse-edge/edge-image-builder/issues/197) - Consider using ENTRYPOINT instead of CMD
* [#213](https://github.com/suse-edge/edge-image-builder/issues/213) - zypper clean after zypper install
* [#216](https://github.com/suse-edge/edge-image-builder/issues/216) - Update the docs to reflect that systemd can be used for any kind of systemd unit, not just services<|MERGE_RESOLUTION|>--- conflicted
+++ resolved
@@ -10,11 +10,8 @@
 
 ### Image Definition Changes
 
-<<<<<<< HEAD
 * Added 'apiVIP6' in Kubernetes field for IPv6 addresses
-=======
 * Added the `enableExtras` flag to enable the SUSE Linux Extras repository during RPM resolution.
->>>>>>> d104f03b
 
 ### Image Configuration Directory Changes
 
